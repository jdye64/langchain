--- conflicted
+++ resolved
@@ -49,28 +49,15 @@
     SystemMessagePromptTemplate,
     load_prompt,
 )
-<<<<<<< HEAD
-from langchain.prompts.example_selector import (
-    LengthBasedExampleSelector,
-    MaxMarginalRelevanceExampleSelector,
-    NGramOverlapExampleSelector,
-    SemanticSimilarityExampleSelector,
-)
-from langchain.prompts.few_shot import (
-    FewShotChatMessagePromptTemplate,
-    FewShotPromptTemplate,
-)
 from langchain.prompts.few_shot_with_templates import FewShotPromptWithTemplates
 from langchain.prompts.loading import load_prompt
 from langchain.prompts.pipeline import PipelinePromptTemplate
 from langchain.prompts.prompt import Prompt, PromptTemplate
 from langchain.prompts.nemollm import NeMoFewShotPromptTemplate
 from langchain.schema.prompt_template import BasePromptTemplate
-=======
 
 from langchain.prompts.example_selector import NGramOverlapExampleSelector
 from langchain.prompts.prompt import Prompt
->>>>>>> f9bef600
 
 __all__ = [
     "AIMessagePromptTemplate",
@@ -92,9 +79,6 @@
     "SystemMessagePromptTemplate",
     "load_prompt",
     "FewShotChatMessagePromptTemplate",
-<<<<<<< HEAD
     "NeMoFewShotPromptTemplate",
-=======
     "Prompt",
->>>>>>> f9bef600
 ]